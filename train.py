# Copyright (C) 2023, Inria
# GRAPHDECO research group, https://team.inria.fr/graphdeco
# All rights reserved.
#
# This software is free for non-commercial, research and evaluation use 
# under the terms of the LICENSE.md file.
#
# For inquiries contact  george.drettakis@inria.fr
#
import wandb
import os
import numpy as np
import torch
import math
from random import randint
from utils.loss_utils import l1_loss, ssim
from gaussian_renderer import render, network_gui
import sys
from scene import Scene, GaussianModel
from utils.general_utils import safe_state
import uuid
from tqdm import tqdm
from utils.image_utils import psnr, render_net_image
from argparse import ArgumentParser, Namespace
from arguments import ModelParams, PipelineParams, OptimizationParams
try:
    from torch.utils.tensorboard import SummaryWriter
    TENSORBOARD_FOUND = True
except ImportError:
    TENSORBOARD_FOUND = False

def training(dataset, opt, pipe, testing_iterations, saving_iterations, checkpoint_iterations, checkpoint):
    wandb.login()
    wandb.init(project="Medida-dev", entity='cryptoguys')
    first_iter = 0
    tb_writer = prepare_output_and_logger(dataset)
    gaussians = GaussianModel(dataset.sh_degree)
    scene = Scene(dataset, gaussians)
    gaussians.training_setup(opt)
    if checkpoint:
        (model_params, first_iter) = torch.load(checkpoint)
        gaussians.restore(model_params, opt)

    bg_color = [1, 1, 1] if dataset.white_background else [0, 0, 0]
    background = torch.tensor(bg_color, dtype=torch.float32, device="cuda")

    iter_start = torch.cuda.Event(enable_timing = True)
    iter_end = torch.cuda.Event(enable_timing = True)

    viewpoint_stack = None
    ema_loss_for_log = 0.0
    ema_dist_for_log = 0.0
    ema_normal_for_log = 0.0

    progress_bar = tqdm(range(first_iter, opt.iterations), desc="Training progress")
    first_iter += 1
    for iteration in range(first_iter, opt.iterations + 1):        

        iter_start.record()

        gaussians.update_learning_rate(iteration)

        # Every 1000 its we increase the levels of SH up to a maximum degree
        if iteration % 1000 == 0:
            gaussians.oneupSHdegree()

        # Pick a random Camera
        if not viewpoint_stack:
            viewpoint_stack = scene.getTrainCameras().copy()
        viewpoint_cam = viewpoint_stack.pop(randint(0, len(viewpoint_stack)-1))
        
        render_pkg = render(viewpoint_cam, gaussians, pipe, background)
        image, viewspace_point_tensor, visibility_filter, radii, depthmap = render_pkg["render"], render_pkg["viewspace_points"], \
render_pkg["visibility_filter"], render_pkg["radii"], render_pkg["surf_depth"] 

        gt_image = viewpoint_cam.original_image.cuda()
        Ll1 = l1_loss(image, gt_image)
        loss = (1.0 - opt.lambda_dssim) * Ll1 + opt.lambda_dssim * (1.0 - ssim(image, gt_image))
        
        # regularization
        lambda_normal = opt.lambda_normal if iteration > 2000 else 0.0
        lambda_dist = opt.lambda_dist if iteration > 3000 else 0.0

        rend_dist = render_pkg["rend_dist"]
        rend_normal  = render_pkg['rend_normal']
        surf_normal = render_pkg['surf_normal']
        normal_error = (1 - (rend_normal * surf_normal).sum(dim=0))[None]
        normal_loss = lambda_normal * (normal_error).mean()
        dist_loss = lambda_dist * (rend_dist).mean()

        # loss
        total_loss = loss + dist_loss + normal_loss
        
        total_loss.backward()

        iter_end.record()

        with torch.no_grad():
            if viewpoint_cam.uid == 1 or viewpoint_cam.uid == 10:
                psnr_val = psnr(image, gt_image).mean().double()
                ssim_val = ssim(image, gt_image).mean().double()
                wandb_logger(image,
                     rend_normal, depthmap, iteration,
                     gaussians.get_xyz.shape[0], loss.item(), psnr_val.item(), ssim_val.item(), viewpoint_cam.uid)
            # Progress bar
            ema_loss_for_log = 0.4 * loss.item() + 0.6 * ema_loss_for_log
            ema_dist_for_log = 0.4 * dist_loss.item() + 0.6 * ema_dist_for_log
            ema_normal_for_log = 0.4 * normal_loss.item() + 0.6 * ema_normal_for_log


            if iteration % 10 == 0:
                loss_dict = {
                    "Loss": f"{ema_loss_for_log:.{5}f}",
                    "distort": f"{ema_dist_for_log:.{5}f}",
                    "normal": f"{ema_normal_for_log:.{5}f}",
                    "Points": f"{len(gaussians.get_xyz)}"
                }
                progress_bar.set_postfix(loss_dict)

                progress_bar.update(10)
            if iteration == opt.iterations:
                progress_bar.close()

            # Log and save
            if tb_writer is not None:
                tb_writer.add_scalar('train_loss_patches/dist_loss', ema_dist_for_log, iteration)
                tb_writer.add_scalar('train_loss_patches/normal_loss', ema_normal_for_log, iteration)

            training_report(tb_writer, iteration, Ll1, loss, l1_loss, iter_start.elapsed_time(iter_end), testing_iterations, scene, render, (pipe, background))
            # TODO: Saving iteration intervals should be increased - 30_000, 20_000, 10_000 (?)
            if (iteration in saving_iterations):
                extract_dmaps(background, dataset, gaussians, pipe, scene)
                print("\n[ITER {}] Saving Gaussians".format(iteration))
                scene.save(iteration)


            # Densification
            if iteration < opt.densify_until_iter:
                gaussians.max_radii2D[visibility_filter] = torch.max(gaussians.max_radii2D[visibility_filter], radii[visibility_filter])
                gaussians.add_densification_stats(viewspace_point_tensor, visibility_filter)

                if iteration > opt.densify_from_iter and iteration % opt.densification_interval == 0:
                    size_threshold = 20 if iteration > opt.opacity_reset_interval else None
                    gaussians.densify_and_prune(opt.densify_grad_threshold, opt.opacity_cull, scene.cameras_extent, size_threshold)
                
                if iteration % opt.opacity_reset_interval == 0 or (dataset.white_background and iteration == opt.densify_from_iter):
                    gaussians.reset_opacity()

            # Optimizer step
            if iteration < opt.iterations:
                gaussians.optimizer.step()
                gaussians.optimizer.zero_grad(set_to_none = True)

            if (iteration in checkpoint_iterations):
                print("\n[ITER {}] Saving Checkpoint".format(iteration))
                torch.save((gaussians.capture(), iteration), scene.model_path + "/chkpnt" + str(iteration) + ".pth")

        with torch.no_grad():        
            if network_gui.conn == None:
                network_gui.try_connect(dataset.render_items)
            while network_gui.conn != None:
                try:
                    net_image_bytes = None
                    custom_cam, do_training, keep_alive, scaling_modifer, render_mode = network_gui.receive()
                    if custom_cam != None:
                        render_pkg = render(custom_cam, gaussians, pipe, background, scaling_modifer)   
                        net_image = render_net_image(render_pkg, dataset.render_items, render_mode, custom_cam)
                        net_image_bytes = memoryview((torch.clamp(net_image, min=0, max=1.0) * 255).byte().permute(1, 2, 0).contiguous().cpu().numpy())
                    metrics_dict = {
                        "#": gaussians.get_opacity.shape[0],
                        "loss": ema_loss_for_log
                        # Add more metrics as needed
                    }
                    # Send the data
                    network_gui.send(net_image_bytes, dataset.source_path, metrics_dict)
                    if do_training and ((iteration < int(opt.iterations)) or not keep_alive):
                        break
                except Exception as e:
                    # raise e
                    network_gui.conn = None

def create_intrinsic_matrix(camera) :
    """
    Creates an intrinsic matrix (K) from the Camera() object.

    Args:
        camera: The Camera() object containing FoVx, image_width, and image_height.

    Returns:
        np.ndarray: The intrinsic matrix K of shape (3, 3).
    """
    if not hasattr(camera, 'FoVx') or not hasattr(camera, 'image_width') or not hasattr(camera, 'image_height'):
        raise ValueError("Camera object must have 'FoVx', 'image_width', and 'image_height' attributes.")

    # Extract necessary attributes
    FoVx = camera.FoVx  # Field of view in the x direction
    image_width = camera.image_width
    image_height = camera.image_height

    # Compute the focal length in pixels (f_x and f_y)
    f_x = (image_width / 2) / math.tan(FoVx / 2)
    f_y = f_x * (image_height / image_width)  # Assuming square pixels

    # Principal point (cx, cy)
    c_x = image_width / 2
    c_y = image_height / 2

    # Construct the intrinsic matrix
    K = torch.tensor([
        [f_x, 0,   c_x],
        [0,   f_y, c_y],
        [0,   0,   1]
    ], dtype=torch.float32)

    return K.detach().cpu().numpy().astype(np.float64)

def saveDMAP(data: dict, dmap_path: str):
    assert "depth_map" in data, "depth_map is required"
    assert "image_width" in data and data["image_width"] > 0, "image_width is required"
    assert (
        "image_height" in data and data["image_height"] > 0
    ), "image_height is required"
    assert "depth_width" in data and data["depth_width"] > 0, "depth_width is required"
    assert (
        "depth_height" in data and data["depth_height"] > 0
    ), "depth_height is required"

    assert "depth_min" in data, "depth_min is required"
    assert "depth_max" in data, "depth_max is required"

    assert "file_name" in data, "file_name is required"
    assert "reference_view_id" in data, "reference_view_id is required"
    assert "neighbor_view_ids" in data, "neighbor_view_ids is required"

    assert "K" in data, "K is required"
    assert "R" in data, "R is required"
    assert "C" in data, "C is required"

    content_type = 1
    if "normal_map" in data:
        content_type += 2
    if "confidence_map" in data:
        content_type += 4
    if "views_map" in data:
        content_type += 8

    with open(dmap_path, "wb") as dmap:
        dmap.write("DR".encode())

        dmap.write(np.array([content_type], dtype=np.dtype("B")))
        dmap.write(np.array([0], dtype=np.dtype("B")))

        dmap.write(
            np.array([data["image_width"], data["image_height"]], dtype=np.dtype("I"))
        )
        dmap.write(
            np.array([data["depth_width"], data["depth_height"]], dtype=np.dtype("I"))
        )

        dmap.write(
            np.array([data["depth_min"], data["depth_max"]], dtype=np.dtype("f"))
        )

        file_name = data["file_name"]
        dmap.write(np.array([len(file_name)], dtype=np.dtype("H")))
        dmap.write(file_name.encode())

        view_ids = [data["reference_view_id"]] + data["neighbor_view_ids"]
        dmap.write(np.array([len(view_ids)], dtype=np.dtype("I")))
        dmap.write(np.array(view_ids, dtype=np.dtype("I")))

        K = data["K"]
        R = data["R"]
        C = data["C"]
        dmap.write(K.tobytes())
        dmap.write(R.tobytes())
        dmap.write(C.tobytes())

        depth_map = data["depth_map"]
        dmap.write(depth_map.tobytes())

        if "normal_map" in data:
            normal_map = data["normal_map"]
            dmap.write(normal_map.tobytes())
        if "confidence_map" in data:
            confidence_map = data["confidence_map"]
            dmap.write(confidence_map.tobytes())
        if "views_map" in data:
            views_map = data["views_map"]
            dmap.write(views_map.tobytes())

def extract_dmaps(background, dataset, gaussians, pipe, scene):
    import torchvision.transforms as F

    def normalize_depth(depth_map):
        min_depth = depth_map.min()
        max_depth = depth_map.max()
        range_depth = max_depth - min_depth
        if range_depth == 0:
            return torch.zeros_like(depth_map)
        normalized_depth = (depth_map - min_depth) / range_depth
        return normalized_depth

    def resize_rgb_image(image, desired_size):
        # ... (same preprocessing as before)
        resized_image = F.resize(image, desired_size)
        return resized_image



    vp = scene.getTrainCameras().copy()


    # base_mvs = os.path.join(dataset.model_path, f"mvs_{iteration}")
    base_mvs = dataset.model_path
    for cam in vp:

        dmap_path = os.path.join(base_mvs, f"depth_{cam.uid:04d}.dmap")

        rend_pkg = render(cam, gaussians, pipe, background)

        depth_map = rend_pkg['surf_depth']
        depth_map = normalize_depth(depth_map)

        valid_mask = ~((depth_map.isinf()) | (depth_map.isnan()))
        depth_map_min = depth_map[valid_mask].min().item()
        depth_map_max = depth_map[valid_mask].max().item()
        depth_map = depth_map.detach().cpu().permute(1, 2, 0).numpy()
        depth_map = depth_map[..., 0].astype(np.float64)
        normal_map = rend_pkg['rend_normal'].detach().cpu().permute(1, 2, 0).numpy()
        confidence_map = np.ones_like(depth_map, dtype=np.float64) * 10
        data = {
            "depth_map": depth_map,
            "image_width": cam.image_width,
            "image_height": cam.image_height,
            "depth_width": depth_map.shape[1],
            "depth_height": depth_map.shape[0],
            "depth_min": depth_map_min,
            "depth_max": depth_map_max,
            "file_name": f"{cam.image_full_name}",
            "reference_view_id": cam.uid,
            "neighbor_view_ids": list(range(len(vp))),
            "K": create_intrinsic_matrix(cam).astype(np.float64),
            "R": cam.R.astype(np.float64),
            "C": cam.T.astype(np.float64),
            # Optional fields (include if available)
            "normal_map": normal_map,
            "confidence_map": confidence_map,  ##
        }

        saveDMAP(data, dmap_path=dmap_path)
def wandb_logger(predicted_image, normal_map, depth_map, iteration, num_patches, loss, psnr_score, ssim_score, uid):

    """
    Log images and metrics to Weights & Biases with side-by-side comparisons and video support.
    """
    # Ensure proper normalization for images
    def normalize_image(img, n=255):
        if img.dtype != np.uint8:
            img = np.clip(img * n, 0, n).astype(np.uint8)
        return img

    def normalize_depth(depth):
        depth = depth.squeeze()
        depth_min = np.min(depth)
        depth_max = np.max(depth)
        normalized_depth = (depth - depth_min) / (depth_max - depth_min)
        return (normalized_depth * 255).astype(np.uint8)

    def normalize_normals(normals):
        return ((normals + 1) * 127.5).astype(np.uint8)

    # Process images
    depth_viz = depth_map.detach().cpu().permute(1, 2, 0).numpy()
    pred_img = normalize_image(predicted_image.detach().cpu().permute(1, 2, 0).numpy())
    normal_viz = normalize_normals(normal_map.detach().cpu().permute(1, 2, 0).numpy())

    log_dict = {
    #     Images panel 1: Reconstructed Image
        f"View_{uid}/Reconstructed": wandb.Image(
            pred_img,
            caption=f"Reconstructed (PSNR: {psnr_score:.2f}, SSIM: {ssim_score:.2f})"
        ),

        # Images panel 2: Depth vs Normal maps
        f"View_{uid}/Depth_Map": wandb.Image(
            depth_viz,
            caption="Depth Map",
            mode="L"
        ),

        f"View_{uid}/Normal_Map": wandb.Image(
            normal_viz,
            caption="Normal Map"
        ),

        # Metrics
        "num_patches": num_patches,
        "Loss": loss,
        "PSNR": psnr_score,
        "SSIM": ssim_score,
        "iteration": iteration,
    }

    wandb.log(log_dict, step=iteration)


def prepare_output_and_logger(args):    
    if not args.model_path:
        if os.getenv('OAR_JOB_ID'):
            unique_str=os.getenv('OAR_JOB_ID')
        else:
            unique_str = str(uuid.uuid4())
        args.model_path = os.path.join("./output/", unique_str[0:10])
        
    # Set up output folder
    print("Output folder: {}".format(args.model_path))
    os.makedirs(args.model_path, exist_ok = True)
    with open(os.path.join(args.model_path, "cfg_args"), 'w') as cfg_log_f:
        cfg_log_f.write(str(Namespace(**vars(args))))

    # Create Tensorboard writer
    tb_writer = None
    if TENSORBOARD_FOUND:
        tb_writer = SummaryWriter(args.model_path)
    else:
        print("Tensorboard not available: not logging progress")
    return tb_writer

@torch.no_grad()
def training_report(tb_writer, iteration, Ll1, loss, l1_loss, elapsed, testing_iterations, scene : Scene, renderFunc, renderArgs):
    if tb_writer:
        tb_writer.add_scalar('train_loss_patches/reg_loss', Ll1.item(), iteration)
        tb_writer.add_scalar('train_loss_patches/total_loss', loss.item(), iteration)
        tb_writer.add_scalar('iter_time', elapsed, iteration)
        tb_writer.add_scalar('total_points', scene.gaussians.get_xyz.shape[0], iteration)

    # Report test and samples of training set
    if iteration in testing_iterations:
        torch.cuda.empty_cache()
        validation_configs = ({'name': 'test', 'cameras' : scene.getTestCameras()}, 
                              {'name': 'train', 'cameras' : [scene.getTrainCameras()[idx % len(scene.getTrainCameras())] for idx in range(5, 30, 5)]})

        for config in validation_configs:
            if config['cameras'] and len(config['cameras']) > 0:
                l1_test = 0.0
                psnr_test = 0.0
                for idx, viewpoint in enumerate(config['cameras']):
                    render_pkg = renderFunc(viewpoint, scene.gaussians, *renderArgs)
                    image = torch.clamp(render_pkg["render"], 0.0, 1.0)
                    gt_image = torch.clamp(viewpoint.original_image.to("cuda"), 0.0, 1.0)
                    if tb_writer and (idx < 5):
                        from utils.general_utils import colormap
                        depth = render_pkg["surf_depth"]
                        norm = depth.max()
                        depth = depth / norm
                        depth = colormap(depth.cpu().numpy()[0], cmap='turbo')
                        tb_writer.add_images(config['name'] + "_view_{}/depth".format(viewpoint.image_name), depth[None], global_step=iteration)
                        tb_writer.add_images(config['name'] + "_view_{}/render".format(viewpoint.image_name), image[None], global_step=iteration)

                        try:
                            rend_alpha = render_pkg['rend_alpha']
                            rend_normal = render_pkg["rend_normal"] * 0.5 + 0.5
                            surf_normal = render_pkg["surf_normal"] * 0.5 + 0.5
                            tb_writer.add_images(config['name'] + "_view_{}/rend_normal".format(viewpoint.image_name), rend_normal[None], global_step=iteration)
                            tb_writer.add_images(config['name'] + "_view_{}/surf_normal".format(viewpoint.image_name), surf_normal[None], global_step=iteration)
                            tb_writer.add_images(config['name'] + "_view_{}/rend_alpha".format(viewpoint.image_name), rend_alpha[None], global_step=iteration)

                            rend_dist = render_pkg["rend_dist"]
                            rend_dist = colormap(rend_dist.cpu().numpy()[0])
                            tb_writer.add_images(config['name'] + "_view_{}/rend_dist".format(viewpoint.image_name), rend_dist[None], global_step=iteration)
                        except:
                            pass

                        if iteration == testing_iterations[0]:
                            tb_writer.add_images(config['name'] + "_view_{}/ground_truth".format(viewpoint.image_name), gt_image[None], global_step=iteration)

                    l1_test += l1_loss(image, gt_image).mean().double()
                    psnr_test += psnr(image, gt_image).mean().double()

                psnr_test /= len(config['cameras'])
                l1_test /= len(config['cameras'])
                print("\n[ITER {}] Evaluating {}: L1 {} PSNR {}".format(iteration, config['name'], l1_test, psnr_test))
                if tb_writer:
                    tb_writer.add_scalar(config['name'] + '/loss_viewpoint - l1_loss', l1_test, iteration)
                    tb_writer.add_scalar(config['name'] + '/loss_viewpoint - psnr', psnr_test, iteration)

        torch.cuda.empty_cache()

if __name__ == "__main__":
    # Set up command line argument parser
    parser = ArgumentParser(description="Training script parameters")
    lp = ModelParams(parser)
    op = OptimizationParams(parser)
    pp = PipelineParams(parser)
    parser.add_argument('--ip', type=str, default="127.0.0.1")
    parser.add_argument('--port', type=int, default=6009)
    parser.add_argument('--detect_anomaly', action='store_true', default=False)
    #parser.add_argument("--test_iterations", nargs="+", type=int, default=[7_000, 30_000])
    #parser.add_argument("--save_iterations", nargs="+", type=int, default=[7_000, 30_000])
<<<<<<< HEAD
    parser.add_argument("--test_iterations", nargs="+", type=int, default=[3000*(i+1) for i in range(1)])
    parser.add_argument("--save_iterations", nargs="+", type=int, default=[3000*(i+1) for i in range(1)])
=======
    parser.add_argument("--test_iterations", nargs="+", type=int, default=[10*(i+1) for i in range(2)])
    parser.add_argument("--save_iterations", nargs="+", type=int, default=[100*(i+1) for i in range(2)])
>>>>>>> 34ae4bfe
    parser.add_argument("--quiet", action="store_true")
    parser.add_argument("--checkpoint_iterations", nargs="+", type=int, default=[])
    parser.add_argument("--start_checkpoint", type=str, default = None)
    args = parser.parse_args(sys.argv[1:])
    args.save_iterations.append(args.iterations)
    
    print("Optimizing " + args.model_path)

    # Initialize system state (RNG)
    safe_state(args.quiet)

    # Start GUI server, configure and run training
    network_gui.init(args.ip, args.port)
    torch.autograd.set_detect_anomaly(args.detect_anomaly)
    training(lp.extract(args), op.extract(args), pp.extract(args), args.test_iterations, args.save_iterations, args.checkpoint_iterations, args.start_checkpoint)

    # All done
    print("\nTraining complete.")<|MERGE_RESOLUTION|>--- conflicted
+++ resolved
@@ -498,13 +498,10 @@
     parser.add_argument('--detect_anomaly', action='store_true', default=False)
     #parser.add_argument("--test_iterations", nargs="+", type=int, default=[7_000, 30_000])
     #parser.add_argument("--save_iterations", nargs="+", type=int, default=[7_000, 30_000])
-<<<<<<< HEAD
+    parser.add_argument("--test_iterations", nargs="+", type=int, default=[10*(i+1) for i in range(2)])
+    parser.add_argument("--save_iterations", nargs="+", type=int, default=[100*(i+1) for i in range(2)])
     parser.add_argument("--test_iterations", nargs="+", type=int, default=[3000*(i+1) for i in range(1)])
     parser.add_argument("--save_iterations", nargs="+", type=int, default=[3000*(i+1) for i in range(1)])
-=======
-    parser.add_argument("--test_iterations", nargs="+", type=int, default=[10*(i+1) for i in range(2)])
-    parser.add_argument("--save_iterations", nargs="+", type=int, default=[100*(i+1) for i in range(2)])
->>>>>>> 34ae4bfe
     parser.add_argument("--quiet", action="store_true")
     parser.add_argument("--checkpoint_iterations", nargs="+", type=int, default=[])
     parser.add_argument("--start_checkpoint", type=str, default = None)
